# go-mastodon

[![Build Status](https://travis-ci.org/mattn/go-mastodon.svg?branch=master)](https://travis-ci.org/mattn/go-mastodon)
[![Coverage Status](https://coveralls.io/repos/github/mattn/go-mastodon/badge.svg?branch=master)](https://coveralls.io/github/mattn/go-mastodon?branch=master)
[![GoDoc](https://godoc.org/github.com/mattn/go-mastodon?status.svg)](http://godoc.org/github.com/mattn/go-mastodon)
[![Go Report Card](https://goreportcard.com/badge/github.com/mattn/go-mastodon)](https://goreportcard.com/report/github.com/mattn/go-mastodon)

## Usage

```go
c := mastodon.NewClient(&mastodon.Config{
	Server:       "https://mstdn.jp",
	ClientID:     "client-id",
	ClientSecret: "client-secret",
})
err := c.Authenticate("your-username", "your-password")
if err != nil {
	log.Fatal(err)
}
timeline, err := c.GetTimeline("/api/v1/timelines/home")
if err != nil {
	log.Fatal(err)
}
```
## Status of implementations

* [x] GET /api/v1/accounts/:id
* [x] GET /api/v1/accounts/verify_credentials
* [x] PATCH /api/v1/accounts/update_credentials
* [x] GET /api/v1/accounts/:id/followers
* [x] GET /api/v1/accounts/:id/following
* [x] GET /api/v1/accounts/:id/statuses
* [x] POST /api/v1/accounts/:id/follow
* [x] POST /api/v1/accounts/:id/unfollow
* [x] GET /api/v1/accounts/:id/block
* [x] GET /api/v1/accounts/:id/unblock
* [x] GET /api/v1/accounts/:id/mute
* [x] GET /api/v1/accounts/:id/unmute
* [x] GET /api/v1/accounts/relationships
* [x] GET /api/v1/accounts/search
* [x] POST /api/v1/apps
* [x] GET /api/v1/blocks
* [x] GET /api/v1/favourites
* [x] GET /api/v1/follow_requests
* [x] POST /api/v1/follow_requests/:id/authorize
* [x] POST /api/v1/follow_requests/:id/reject
* [x] POST /api/v1/follows
* [x] GET /api/v1/instance
* [ ] POST /api/v1/media
* [ ] GET /api/v1/mutes
* [x] GET /api/v1/notifications
* [x] GET /api/v1/notifications/:id
* [x] POST /api/v1/notifications/clear
<<<<<<< HEAD
* [x] GET /api/v1/reports
* [x] POST /api/v1/reports
* [ ] GET /api/v1/search
=======
* [ ] GET /api/v1/reports
* [ ] POST /api/v1/reports
* [x] GET /api/v1/search
>>>>>>> f181df17
* [x] GET /api/v1/statuses/:id
* [x] GET /api/v1/statuses/:id/context
* [x] GET /api/v1/statuses/:id/card
* [x] GET /api/v1/statuses/:id/reblogged_by
* [x] GET /api/v1/statuses/:id/favourited_by
* [x] POST /api/v1/statuses
* [x] DELETE /api/v1/statuses/:id
* [x] POST /api/v1/statuses/:id/reblog
* [x] POST /api/v1/statuses/:id/unreblog
* [x] POST /api/v1/statuses/:id/favourite
* [x] POST /api/v1/statuses/:id/unfavourite
* [x] GET /api/v1/timelines/home
* [x] GET /api/v1/timelines/public
* [x] GET /api/v1/timelines/tag/:hashtag

## Installation

```
$ go get github.com/mattn/go-mastodon
```

## License

MIT

## Author

Yasuhiro Matsumoto (a.k.a. mattn)<|MERGE_RESOLUTION|>--- conflicted
+++ resolved
@@ -51,15 +51,9 @@
 * [x] GET /api/v1/notifications
 * [x] GET /api/v1/notifications/:id
 * [x] POST /api/v1/notifications/clear
-<<<<<<< HEAD
 * [x] GET /api/v1/reports
 * [x] POST /api/v1/reports
-* [ ] GET /api/v1/search
-=======
-* [ ] GET /api/v1/reports
-* [ ] POST /api/v1/reports
 * [x] GET /api/v1/search
->>>>>>> f181df17
 * [x] GET /api/v1/statuses/:id
 * [x] GET /api/v1/statuses/:id/context
 * [x] GET /api/v1/statuses/:id/card
