--- conflicted
+++ resolved
@@ -26,13 +26,8 @@
 	return notifications, nil
 }
 
-<<<<<<< HEAD
 // GetNotifications return notification.
-func (c *Client) GetNotification(id int64) (*Notification, error) {
-=======
-// GetNotification return notifications.
 func (c *Client) GetNotification(ctx context.Context, id int64) (*Notification, error) {
->>>>>>> ea961f07
 	var notification Notification
 	err := c.doAPI(ctx, http.MethodGet, fmt.Sprintf("/api/v1/notifications/%d", id), nil, &notification)
 	if err != nil {
